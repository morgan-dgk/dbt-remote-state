import datetime
from io import BytesIO
import json
import gzip
import os
from pathlib import Path
from typing import Dict, List, Optional
from urllib.parse import unquote, urlunparse

from pydantic import BaseModel, Field, validator
import requests

from dbt_loom.clients.snowflake_stage import SnowflakeReferenceConfig, SnowflakeClient

try:
    from dbt.artifacts.resources.types import NodeType
except ModuleNotFoundError:
    from dbt.node_types import NodeType  # type: ignore

from dbt_loom.clients.az_blob import AzureClient, AzureReferenceConfig
from dbt_loom.clients.dbt_cloud import DbtCloud, DbtCloudReferenceConfig
from dbt_loom.clients.paradime import ParadimeClient, ParadimeReferenceConfig
from dbt_loom.clients.gcs import GCSClient, GCSReferenceConfig
from dbt_loom.clients.s3 import S3Client, S3ReferenceConfig
from dbt_loom.clients.dbx import DatabricksClient, DatabricksReferenceConfig
from dbt_loom.config import (
    FileReferenceConfig,
    LoomConfigurationError,
    ManifestReference,
    ManifestReferenceType,
)


class DependsOn(BaseModel):
    """Wrapper for storing dependencies"""

    nodes: List[str] = Field(default_factory=list)
    macros: List[str] = Field(default_factory=list)


class ManifestNode(BaseModel, use_enum_values=True):
    """A basic ManifestNode that can be referenced across projects."""

    name: str
    package_name: str
    unique_id: str
    resource_type: NodeType
    schema_name: str = Field(alias="schema")
    database: Optional[str] = None
    relation_name: Optional[str] = None
    version: Optional[str] = None
    latest_version: Optional[str] = None
    deprecation_date: Optional[datetime.datetime] = None
    access: Optional[str] = "protected"
    group: Optional[str] = None
    generated_at: datetime.datetime = Field(default_factory=datetime.datetime.utcnow)
    depends_on: Optional[DependsOn] = None
    depends_on_nodes: List[str] = Field(default_factory=list)
    enabled: bool = True

    @validator("depends_on_nodes", always=True)
    def default_depends_on_nodes(cls, v, values):
        depends_on = values.get("depends_on")
        if depends_on is None:
            return []

        return [
            node for node in depends_on.nodes if node.split(".")[0] not in ("source")
        ]

    @validator("resource_type", always=True)
    def fix_resource_types(cls, v, values):
        """If the resource type does not match the unique_id prefix, then rewrite the resource type."""

        node_type = values.get("unique_id").split(".")[0]
        if v != node_type:
            return node_type
        return v

    @property
    def identifier(self) -> str:
        if not self.relation_name:
            return self.name

        return self.relation_name.split(".")[-1].replace('"', "").replace("`", "")

    def dump(self) -> Dict:
        """Dump the ManifestNode to a Dict, with support for pydantic 1 and 2"""
        exclude_set = {"schema_name", "depends_on", "node_config", "unique_id"}
        if hasattr(self, "model_dump"):
            return self.model_dump(exclude=exclude_set)  # type: ignore

        return self.dict(exclude=exclude_set)


class UnknownManifestPathType(Exception):
    """Raised when the ManifestLoader receives a FileReferenceConfig with a path that does not have a known URL scheme."""


class InvalidManifestPath(Exception):
    """Raised when the ManifestLoader receives a FileReferenceConfig with an invalid path."""


class ManifestLoader:
    def __init__(self):
        self.loading_functions = {
            ManifestReferenceType.file: self.load_from_path,
            ManifestReferenceType.dbt_cloud: self.load_from_dbt_cloud,
            ManifestReferenceType.gcs: self.load_from_gcs,
            ManifestReferenceType.s3: self.load_from_s3,
            ManifestReferenceType.azure: self.load_from_azure,
            ManifestReferenceType.snowflake: self.load_from_snowflake,
<<<<<<< HEAD
            ManifestReferenceType.paradime: self.load_from_paradime,
=======
            ManifestReferenceType.databricks: self.load_from_databricks
>>>>>>> 839832ad
        }

    @staticmethod
    def load_from_path(config: FileReferenceConfig) -> Dict:
        """
        Load a manifest dictionary based on a FileReferenceConfig. This config's
        path can point to either a local file or a URL to a remote location.
        """

        if config.path.scheme in ("http", "https"):
            return ManifestLoader.load_from_http(config)

        if config.path.scheme in ("file"):
            return ManifestLoader.load_from_local_filesystem(config)

        raise UnknownManifestPathType()

    @staticmethod
    def load_from_local_filesystem(config: FileReferenceConfig) -> Dict:
        """Load a manifest dictionary from a local file"""

        if not config.path.path:
            raise InvalidManifestPath()

        if config.path.netloc:
            file_path = Path(f"//{config.path.netloc}{config.path.path}")
        else:
            file_path = Path(
                unquote(
                    config.path.path.lstrip("/")
                    if os.name == "nt"
                    else config.path.path
                )
            )

        if not file_path.exists():
            raise LoomConfigurationError(f"The path `{file_path}` does not exist.")

        if file_path.suffix == ".gz":
            with gzip.open(file_path, "rt") as file:
                return json.load(file)

        return json.load(open(file_path))

    @staticmethod
    def load_from_http(config: FileReferenceConfig) -> Dict:
        """Load a manifest dictionary from a local file"""

        if not config.path.path:
            raise InvalidManifestPath()

        response = requests.get(urlunparse(config.path), stream=True)
        response.raise_for_status()  # Check for request errors

        # Check for compression on the file. If compressed, store it in a buffer
        # and decompress it.
        if (
            config.path.path.endswith(".gz")
            or response.headers.get("Content-Encoding") == "gzip"
        ):
            with gzip.GzipFile(fileobj=BytesIO(response.content)) as gz_file:
                return json.load(gz_file)

        return response.json()

    @staticmethod
    def load_from_dbt_cloud(config: DbtCloudReferenceConfig) -> Dict:
        """Load a manifest dictionary from dbt Cloud."""
        client = DbtCloud(
            account_id=config.account_id, api_endpoint=config.api_endpoint
        )

        return client.get_models(config.job_id, step=config.step)

    @staticmethod
    def load_from_gcs(config: GCSReferenceConfig) -> Dict:
        """Load a manifest dictionary from a GCS bucket."""
        gcs_client = GCSClient(
            project_id=config.project_id,
            bucket_name=config.bucket_name,
            object_name=config.object_name,
            credentials=config.credentials,
        )

        return gcs_client.load_manifest()

    @staticmethod
    def load_from_s3(config: S3ReferenceConfig) -> Dict:
        """Load a manifest dictionary from an S3-compatible bucket."""
        gcs_client = S3Client(
            bucket_name=config.bucket_name,
            object_name=config.object_name,
        )

        return gcs_client.load_manifest()

    @staticmethod
    def load_from_azure(config: AzureReferenceConfig) -> Dict:
        """Load a manifest dictionary from Azure storage."""
        azure_client = AzureClient(
            container_name=config.container_name,
            object_name=config.object_name,
            account_name=config.account_name,
        )

        return azure_client.load_manifest()

    @staticmethod
    def load_from_snowflake(config: SnowflakeReferenceConfig) -> Dict:
        """Load a manifest dictionary from Snowflake stage."""
        snowflake_client = SnowflakeClient(
            stage=config.stage, stage_path=config.stage_path
        )

        return snowflake_client.load_manifest()

    @staticmethod
<<<<<<< HEAD
    def load_from_paradime(config: ParadimeReferenceConfig) -> Dict:
        """Load a manifest dictionary from Paradime."""
        paradime_client = ParadimeClient(
            schedule_name=config.schedule_name,
            api_key=config.api_key,
            api_secret=config.api_secret,
            api_endpoint=config.api_endpoint,
            command_index=config.command_index,
        )

        return paradime_client.load_manifest()
=======
    def load_from_databricks(config: DatabricksReferenceConfig) -> Dict:
        """Load a manifest dictionary from Databricks."""
        databricks_client = DatabricksClient(path=config.path)
        return databricks_client.load_manifest()
>>>>>>> 839832ad

    def load(self, manifest_reference: ManifestReference) -> Dict:
        """Load a manifest dictionary based on a ManifestReference input."""

        if manifest_reference.type not in self.loading_functions:
            raise LoomConfigurationError(
                f"The manifest reference provided for {manifest_reference.name} does "
                "not have a valid type."
            )

        try:
            manifest = self.loading_functions[manifest_reference.type](
                manifest_reference.config
            )
        except LoomConfigurationError as e:
            if getattr(manifest_reference, "optional", False):
                return None
            raise

        return manifest<|MERGE_RESOLUTION|>--- conflicted
+++ resolved
@@ -110,11 +110,8 @@
             ManifestReferenceType.s3: self.load_from_s3,
             ManifestReferenceType.azure: self.load_from_azure,
             ManifestReferenceType.snowflake: self.load_from_snowflake,
-<<<<<<< HEAD
             ManifestReferenceType.paradime: self.load_from_paradime,
-=======
             ManifestReferenceType.databricks: self.load_from_databricks
->>>>>>> 839832ad
         }
 
     @staticmethod
@@ -232,7 +229,6 @@
         return snowflake_client.load_manifest()
 
     @staticmethod
-<<<<<<< HEAD
     def load_from_paradime(config: ParadimeReferenceConfig) -> Dict:
         """Load a manifest dictionary from Paradime."""
         paradime_client = ParadimeClient(
@@ -242,14 +238,13 @@
             api_endpoint=config.api_endpoint,
             command_index=config.command_index,
         )
-
         return paradime_client.load_manifest()
-=======
+    
+    @staticmethod
     def load_from_databricks(config: DatabricksReferenceConfig) -> Dict:
         """Load a manifest dictionary from Databricks."""
         databricks_client = DatabricksClient(path=config.path)
         return databricks_client.load_manifest()
->>>>>>> 839832ad
 
     def load(self, manifest_reference: ManifestReference) -> Dict:
         """Load a manifest dictionary based on a ManifestReference input."""
